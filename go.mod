// File: go.mod
module synkronus

go 1.23.0

toolchain go1.24.0

require (
	cloud.google.com/go/monitoring v1.21.2
	cloud.google.com/go/storage v1.50.0
	github.com/go-playground/validator/v10 v10.22.0
<<<<<<< HEAD
	github.com/go-viper/mapstructure/v2 v2.3.0
=======
	github.com/go-viper/mapstructure/v2 v2.2.1
>>>>>>> 1a679f00
	github.com/spf13/cobra v1.8.1
	github.com/spf13/viper v1.20.1
	google.golang.org/api v0.223.0
	google.golang.org/protobuf v1.36.5
)

require (
	cel.dev/expr v0.19.0 // indirect
	cloud.google.com/go v0.116.0 // indirect
	cloud.google.com/go/auth v0.15.0 // indirect
	cloud.google.com/go/auth/oauth2adapt v0.2.7 // indirect
	cloud.google.com/go/compute/metadata v0.6.0 // indirect
	cloud.google.com/go/iam v1.2.2 // indirect
	github.com/GoogleCloudPlatform/opentelemetry-operations-go/detectors/gcp v1.25.0 // indirect
	github.com/GoogleCloudPlatform/opentelemetry-operations-go/exporter/metric v0.48.1 // indirect
	github.com/GoogleCloudPlatform/opentelemetry-operations-go/internal/resourcemapping v0.48.1 // indirect
	github.com/cespare/xxhash/v2 v2.3.0 // indirect
	github.com/cncf/xds/go v0.0.0-20240905190251-b4127c9b8d78 // indirect
	github.com/davecgh/go-spew v1.1.2-0.20180830191138-d8f796af33cc // indirect
	github.com/envoyproxy/go-control-plane/envoy v1.32.3 // indirect
	github.com/envoyproxy/protoc-gen-validate v1.1.0 // indirect
	github.com/felixge/httpsnoop v1.0.4 // indirect
	github.com/fsnotify/fsnotify v1.8.0 // indirect
	github.com/gabriel-vasile/mimetype v1.4.3 // indirect
	github.com/go-logr/logr v1.4.2 // indirect
	github.com/go-logr/stdr v1.2.2 // indirect
	github.com/go-playground/locales v0.14.1 // indirect
	github.com/go-playground/universal-translator v0.18.1 // indirect
	github.com/golang/groupcache v0.0.0-20210331224755-41bb18bfe9da // indirect
	github.com/google/s2a-go v0.1.9 // indirect
	github.com/google/uuid v1.6.0 // indirect
	github.com/googleapis/enterprise-certificate-proxy v0.3.4 // indirect
	github.com/googleapis/gax-go/v2 v2.14.1 // indirect
	github.com/inconshreveable/mousetrap v1.1.0 // indirect
	github.com/leodido/go-urn v1.4.0 // indirect
	github.com/pelletier/go-toml/v2 v2.2.3 // indirect
	github.com/planetscale/vtprotobuf v0.6.1-0.20240319094008-0393e58bdf10 // indirect
	github.com/pmezard/go-difflib v1.0.1-0.20181226105442-5d4384ee4fb2 // indirect
	github.com/sagikazarmark/locafero v0.7.0 // indirect
	github.com/sourcegraph/conc v0.3.0 // indirect
	github.com/spf13/afero v1.12.0 // indirect
	github.com/spf13/cast v1.7.1 // indirect
	github.com/spf13/pflag v1.0.6 // indirect
	github.com/subosito/gotenv v1.6.0 // indirect
	go.opencensus.io v0.24.0 // indirect
	go.opentelemetry.io/auto/sdk v1.1.0 // indirect
	go.opentelemetry.io/contrib/detectors/gcp v1.32.0 // indirect
	go.opentelemetry.io/contrib/instrumentation/google.golang.org/grpc/otelgrpc v0.59.0 // indirect
	go.opentelemetry.io/contrib/instrumentation/net/http/otelhttp v0.59.0 // indirect
	go.opentelemetry.io/otel v1.34.0 // indirect
	go.opentelemetry.io/otel/metric v1.34.0 // indirect
	go.opentelemetry.io/otel/sdk v1.34.0 // indirect
	go.opentelemetry.io/otel/sdk/metric v1.32.0 // indirect
	go.opentelemetry.io/otel/trace v1.34.0 // indirect
	go.uber.org/atomic v1.9.0 // indirect
	go.uber.org/multierr v1.9.0 // indirect
	golang.org/x/crypto v0.33.0 // indirect
	golang.org/x/net v0.35.0 // indirect
<<<<<<< HEAD
	golang.org/x/oauth2 v0.26.0 // indirect
=======
	golang.org/x/oauth2 v0.27.0 // indirect
>>>>>>> 1a679f00
	golang.org/x/sync v0.11.0 // indirect
	golang.org/x/sys v0.30.0 // indirect
	golang.org/x/text v0.22.0 // indirect
	golang.org/x/time v0.10.0 // indirect
	google.golang.org/genproto v0.0.0-20241118233622-e639e219e697 // indirect
	google.golang.org/genproto/googleapis/api v0.0.0-20241209162323-e6fa225c2576 // indirect
	google.golang.org/genproto/googleapis/rpc v0.0.0-20250219182151-9fdb1cabc7b2 // indirect
	google.golang.org/grpc v1.70.0 // indirect
	gopkg.in/yaml.v3 v3.0.1 // indirect
)<|MERGE_RESOLUTION|>--- conflicted
+++ resolved
@@ -9,11 +9,7 @@
 	cloud.google.com/go/monitoring v1.21.2
 	cloud.google.com/go/storage v1.50.0
 	github.com/go-playground/validator/v10 v10.22.0
-<<<<<<< HEAD
 	github.com/go-viper/mapstructure/v2 v2.3.0
-=======
-	github.com/go-viper/mapstructure/v2 v2.2.1
->>>>>>> 1a679f00
 	github.com/spf13/cobra v1.8.1
 	github.com/spf13/viper v1.20.1
 	google.golang.org/api v0.223.0
@@ -72,11 +68,7 @@
 	go.uber.org/multierr v1.9.0 // indirect
 	golang.org/x/crypto v0.33.0 // indirect
 	golang.org/x/net v0.35.0 // indirect
-<<<<<<< HEAD
-	golang.org/x/oauth2 v0.26.0 // indirect
-=======
 	golang.org/x/oauth2 v0.27.0 // indirect
->>>>>>> 1a679f00
 	golang.org/x/sync v0.11.0 // indirect
 	golang.org/x/sys v0.30.0 // indirect
 	golang.org/x/text v0.22.0 // indirect
